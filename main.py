--- conflicted
+++ resolved
@@ -30,13 +30,9 @@
 """
 
 from datetime import datetime, timedelta
-<<<<<<< HEAD
 import argparse
 
 import matplotlib.pyplot as plt
-=======
-import traceback
->>>>>>> ab8c3cba
 import pandas as pd
 
 # Flexible imports so it works whether modules live in `src/` or alongside main.py
